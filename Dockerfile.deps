--- conflicted
+++ resolved
@@ -1,16 +1,6 @@
 # This Dockerfile simply serves as a trigger for dependabot to notify when a new upstream release of a component is available
 #
-<<<<<<< HEAD
-# !!!!!!!!!!!!!!
-# ! READ BELOW !
-# !!!!!!!!!!!!!!
-#
-# If dependabot proposes an update to the container listed below, you should also update the value listed in '.ko.yaml' and cut a new release of scaffolding
-FROM gcr.io/cloud-sql-connectors/cloud-sql-proxy:2.11.2-alpine as cloud-sql-proxy
-ENV FOO=BAR
-#
-=======
 # !!! READ AND ACT ON THIS !!! If dependabot proposes an update to the container listed below, you should also update the value listed in '.ko.yaml' and cut a new release of scaffolding
 FROM gcr.io/cloud-sql-connectors/cloud-sql-proxy:2.14.0-alpine as cloud-sql-proxy
 ENV FOO=BAR
->>>>>>> 0fb6c1e4
+#