# This Dockerfile simply serves as a trigger for dependabot to notify when a new upstream release of a component is available
#
# !!!!!!!!!!!!!!
# ! READ BELOW !
# !!!!!!!!!!!!!!
#
# If dependabot proposes an update to the container listed below, you should also update the value listed in '.ko.yaml' and cut a new release of scaffolding
<<<<<<< HEAD
FROM gcr.io/cloud-sql-connectors/cloud-sql-proxy:2.8.2-alpine as cloud-sql-proxy
ENV FOO=BAR
#
=======
FROM gcr.io/cloud-sql-connectors/cloud-sql-proxy:2.9.0-alpine as cloud-sql-proxy
ENV FOO=BAR
>>>>>>> a20ae166
<|MERGE_RESOLUTION|>--- conflicted
+++ resolved
@@ -5,11 +5,6 @@
 # !!!!!!!!!!!!!!
 #
 # If dependabot proposes an update to the container listed below, you should also update the value listed in '.ko.yaml' and cut a new release of scaffolding
-<<<<<<< HEAD
-FROM gcr.io/cloud-sql-connectors/cloud-sql-proxy:2.8.2-alpine as cloud-sql-proxy
-ENV FOO=BAR
-#
-=======
 FROM gcr.io/cloud-sql-connectors/cloud-sql-proxy:2.9.0-alpine as cloud-sql-proxy
 ENV FOO=BAR
->>>>>>> a20ae166
+#